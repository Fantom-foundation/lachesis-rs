use crate::errors::*;
use crate::event::{
    event_hash::EventHash, event_signature::EventSignature, parents::ParentsPair, Event,
};
use crate::hashgraph::{Hashgraph, HashgraphWire};
use crate::node::Node;
use crate::peer::{Peer, PeerId};
use crate::printable_hash::PrintableHash;
use crate::round::Round;
use failure::Error;
use rand::prelude::IteratorRandom;
use rand::Rng;
use ring::signature;
use std::cmp::Ordering;
use std::collections::{BTreeMap, BTreeSet, HashMap, HashSet};
use std::fmt;
use std::iter::FromIterator;
use std::marker::PhantomData;
use std::sync::MutexGuard;
use std::sync::{Arc, Mutex};
use std::time::{SystemTime, UNIX_EPOCH};

// const C is the frequency of coin toss rounds
// Swirlds paper requires C > 2; let keep it prime
const C: usize = 3;

#[inline]
fn get_current_timestamp() -> u64 {
    SystemTime::now()
        .duration_since(UNIX_EPOCH)
        .expect("Time went back")
        .as_secs()
}

#[inline]
fn assign_round(event: &mut Event<ParentsPair>, round: usize) -> Result<usize, Error> {
    event.set_round(round);
    Ok(round)
}

#[inline]
fn get_round_pairs(r: &Round) -> Vec<(usize, EventHash)> {
    r.witnesses().iter().map(|w| (r.id, w.clone())).collect()
}

struct NodeInternalState<P: Peer<H>, H: Hashgraph> {
    consensus: BTreeSet<usize>,
    network: HashMap<PeerId, Arc<Box<P>>>,
    pending_events: HashSet<EventHash>,
    rounds: Vec<Round>,
    super_majority: usize,
    votes: HashMap<(EventHash, EventHash), bool>,
    _phantom: PhantomData<H>,
}

impl<P: Peer<H>, H: Hashgraph + Clone + fmt::Debug> fmt::Debug for Swirlds<P, H> {
    fn fmt(&self, f: &mut fmt::Formatter) -> fmt::Result {
        fn print_arrows(f: &mut fmt::Formatter, n_nodes: usize) -> fmt::Result {
            for _ in 0..3 {
                write!(f, "        ")?;
                for _ in 0..n_nodes {
                    write!(f, "    |     ")?;
                }
                writeln!(f, "")?;
            }
            Ok(())
        }
        fn update_last_events<H: Hashgraph>(
            events: &mut BTreeMap<PeerId, Option<EventHash>>,
            h: &H,
        ) -> Result<(), Error> {
            for (k, v) in events.clone() {
                if let Some(v) = v {
                    let self_child = h.find_self_child(&v)?;
                    events.insert(k.clone(), self_child);
                }
            }
            Ok(())
        }

        fn print_hashes(
            f: &mut fmt::Formatter,
            events: &mut BTreeMap<PeerId, Option<EventHash>>,
        ) -> fmt::Result {
            write!(f, "        ")?;
            for peer in events.keys() {
                if let Some(Some(ev)) = events.get(peer) {
                    write!(f, "{}  ", ev.printable_hash())?;
                } else {
                    write!(f, "          ")?;
                }
            }
            writeln!(f, "")?;
            Ok(())
        }
        fn print_other_parents<H: Hashgraph>(
            f: &mut fmt::Formatter,
            events: &mut BTreeMap<PeerId, Option<EventHash>>,
            h: &H,
        ) -> fmt::Result {
            write!(f, "        ")?;
            for peer in events.keys() {
                if let Some(Some(ev)) = events.get(peer) {
                    match h.get(ev) {
                        Ok(ev) => {
                            if let Some(ParentsPair(_, other_parent)) = ev.parents() {
                                write!(f, "{}  ", other_parent.printable_hash())?;
                            } else {
                                write!(f, "          ")?;
                            }
                        }
                        Err(e) => {
                            debug!(target: "print_other_parents::h.get", "{}", e);
                            write!(f, "          ")?;
                        }
                    }
                } else {
                    write!(f, "          ")?;
                }
            }
            writeln!(f, "")?;
            Ok(())
        }
        fn print_rounds<H: Hashgraph>(
            f: &mut fmt::Formatter,
            events: &mut BTreeMap<PeerId, Option<EventHash>>,
            h: &H,
        ) -> fmt::Result {
            write!(f, "        ")?;
            for peer in events.keys() {
                if let Some(Some(ev)) = events.get(peer) {
                    match h.get(ev) {
                        Ok(ev) => {
                            if let Some(round) = ev.maybe_round() {
                                let r_string = format!("{}", round);
                                let spaces =
                                    (0..(10 - r_string.len())).map(|_| " ").collect::<String>();
                                write!(f, "{}{}", round, spaces)?;
                            } else {
                                write!(f, "          ")?;
                            }
                        }
                        Err(e) => {
                            debug!(target: "print_rounds::h.get", "{}", e);
                            write!(f, "          ")?;
                        }
                    }
                } else {
                    write!(f, "          ")?;
                }
            }
            writeln!(f, "")?;
            Ok(())
        }

        fn num_of_some_in_map(map: &BTreeMap<PeerId, Option<EventHash>>) -> usize {
            let vs: Vec<&Option<EventHash>> = map.values().filter(|v| v.is_some()).collect();
            vs.len()
        }
        let state = get_from_mutex!(self.state, ResourceNodeInternalStatePoisonError).unwrap();
        let head = get_from_mutex!(self.head, ResourceHeadPoisonError)
            .unwrap()
            .clone();
        let network: &HashMap<PeerId, Arc<Box<P>>> = &state.network;
        let hashgraph = get_from_mutex!(self.hashgraph, ResourceHashgraphPoisonError).unwrap();
        writeln!(f, "Node ID: {:?}", self.get_id().printable_hash())?;
        writeln!(f, "Head: {:?}", head.map(|h| h.printable_hash()))?;
        let roots: Vec<EventHash> = hashgraph.find_roots();
        let mut last_event_per_peer: BTreeMap<PeerId, Option<EventHash>> = BTreeMap::new();
        for peer in network.keys() {
            for root in roots.iter() {
                let e: &Event<ParentsPair> = hashgraph.get(root).unwrap();
                if e.creator() == peer {
                    last_event_per_peer.insert(peer.clone(), Some(root.clone()));
                }
            }
            if !last_event_per_peer.contains_key(peer) {
                last_event_per_peer.insert(peer.clone(), None);
            }
        }
        for root in roots.iter() {
            let e: &Event<ParentsPair> = hashgraph.get(root).unwrap();
            if e.creator() == &self.get_id() {
                last_event_per_peer.insert(self.get_id().clone(), Some(root.clone()));
            }
        }
        if !last_event_per_peer.contains_key(&self.get_id()) {
            last_event_per_peer.insert(self.get_id().clone(), None);
        }
        write!(f, "Peers:  ")?;
        for peer in last_event_per_peer.keys() {
            write!(f, "{}  ", peer.printable_hash())?;
        }
        writeln!(f, "")?;
        write!(f, "        ")?;
        for root in last_event_per_peer.values() {
            if let Some(root) = root {
                write!(f, "{}  ", root.printable_hash())?;
            } else {
                write!(f, "          ")?;
            }
        }
        writeln!(f, "")?;
        let h = (*hashgraph).clone();
        print_rounds(f, &mut last_event_per_peer, &h)?;
        match update_last_events(&mut last_event_per_peer, &h) {
            Ok(_) => (),
            Err(e) => debug!(target: "fmt::Debug::fmt::update_last_events", "{}", e),
        }
        while num_of_some_in_map(&last_event_per_peer) > 0 {
            print_arrows(f, network.len() + 1)?;
            print_hashes(f, &mut last_event_per_peer)?;
            print_other_parents(f, &mut last_event_per_peer, &h)?;
            print_rounds(f, &mut last_event_per_peer, &h)?;
            match update_last_events(&mut last_event_per_peer, &h) {
                Ok(_) => (),
                // TODO: Incorporate an ID for hashgraphs, so we can identify this error from above^
                Err(e) => debug!(target: "fmt::Debug::fmt::update_last_events", "{}", e),
            }
        }
        writeln!(f, "")?;
        writeln!(f, "")
    }
}

pub struct Swirlds<P: Peer<H>, H: Hashgraph + Clone + fmt::Debug> {
    hashgraph: Mutex<H>,
    head: Mutex<Option<EventHash>>,
    // TODO: Plain keys in memory? Not great. See https://stackoverflow.com/a/1263421 for possible
    // alternatives
    pk: signature::Ed25519KeyPair,
    state: Mutex<NodeInternalState<P, H>>,
}

impl<P: Peer<H>, H: Hashgraph + Clone + fmt::Debug> Swirlds<P, H> {
    pub fn new(pk: signature::Ed25519KeyPair, hashgraph: H) -> Result<Self, Error> {
        let state = Mutex::new(NodeInternalState {
            consensus: BTreeSet::new(),
            network: HashMap::new(),
            pending_events: HashSet::new(),
            rounds: Vec::new(),
            super_majority: 0,
            votes: HashMap::new(),
            _phantom: PhantomData,
        });
        let node = Swirlds {
            hashgraph: Mutex::new(hashgraph),
            head: Mutex::new(None),
            pk,
            state,
        };
        node.create_new_head(None, Some(0))?;
        Ok(node)
    }

    #[inline]
    pub fn add_node(&self, peer: Arc<Box<P>>) -> Result<(), Error> {
        let super_majority = {
            let mut state = get_from_mutex!(self.state, ResourceNodeInternalStatePoisonError)?;
            state.network.insert(peer.id().clone(), peer);
            state.network.len() * 2 / 3
        };
        self.set_super_majority(super_majority)?;
        Ok(())
    }

    pub fn sync(&self, remote_head: EventHash, remote_hg: H) -> Result<Vec<EventHash>, Error> {
        info!(
            "[Node {:?}] Syncing with head {:?}",
            self.get_id().printable_hash(),
            remote_head.printable_hash()
        );
        debug!("{:?}", self);
        let mut res = self.merge_hashgraph(remote_hg.clone())?;
        info!(
            "[Node {:?}] Merging {:?}",
            self.get_id().printable_hash(),
            res.iter()
                .map(|v| v.printable_hash())
                .collect::<Vec<String>>()
        );
        debug!("{:?}", self);

        if res.len() > 0 {
            let new_head = self.maybe_change_head(remote_head, remote_hg.clone())?;
            res.extend(new_head.into_iter());
        }
        Ok(res)
    }

    pub fn divide_rounds(&self, events: Vec<EventHash>) -> Result<(), Error> {
        for eh in events.into_iter() {
            let round = self.assign_round(&eh)?;
            info!(
                "[Node {:?}] Round {} assigned to {:?}",
                self.get_id().printable_hash(),
                round,
                eh.printable_hash()
            );
            debug!("{:?}", self);

            self.maybe_add_new_round(round)?;

            self.set_event_can_see_self(&eh)?;

            self.maybe_add_witness_to_round(round, &eh)?;
        }
        Ok(())
    }

    pub fn decide_fame(&self) -> Result<BTreeSet<usize>, Error> {
        let mut famous_events = HashMap::new();
        let mut rounds_done = BTreeSet::new();
        let super_majority = self.get_super_majority()?;
        for (round, veh) in self.get_voters()?.into_iter() {
            let witnesses = self.get_round_witnesses(round, &veh)?;
            for (ur, eh) in self.get_undetermined_events(round)? {
                if round - ur == 1 {
                    self.vote(veh.clone(), eh.clone(), witnesses.contains(&eh))?;
                } else {
                    let (vote, stake) = self.get_vote(&witnesses, &eh)?;
                    if (round - ur) % C > 0 {
                        if stake > super_majority {
                            famous_events.insert(eh, vote);
                            rounds_done.insert(ur);
                        } else {
                            self.vote(veh.clone(), eh, vote)?;
                        }
                    } else {
                        if stake > super_majority {
                            self.vote(veh.clone(), eh, vote)?;
                        } else {
                            let hashgraph =
                                get_from_mutex!(self.hashgraph, ResourceHashgraphPoisonError)?;
                            let new_vote = hashgraph.get(&veh)?.signature()?.as_ref()[0] != 0;
                            self.vote(veh.clone(), eh, new_vote)?;
                        }
                    }
                }
            }
        }

        self.update_famous_events(famous_events)?;

        let new_consensus: BTreeSet<usize> = BTreeSet::from_iter(
            rounds_done
                .into_iter()
                .map(|r| match self.are_all_witnesses_famous(r) {
                    Ok(famous) => Some(famous),
                    Err(e) => {
                        debug!(target: "swirlds", "{}", e);
                        return None;
                    }
                })
                .filter(|f| f.is_some())
                .map(|f| f.unwrap().into()),
        );
        info!(
            "[Node {:?}] New consensus rounds: {:?}",
            self.get_id().printable_hash(),
            new_consensus
        );
        debug!("{:?}", self);

        let mut state = get_from_mutex!(self.state, ResourceNodeInternalStatePoisonError)?;
        state.consensus =
            BTreeSet::from_iter(state.consensus.union(&new_consensus).map(|r| r.clone()));

        Ok(new_consensus)
    }

    pub fn find_order(&self, new_consensus: BTreeSet<usize>) -> Result<(), Error> {
        let mut state = get_from_mutex!(self.state, ResourceNodeInternalStatePoisonError)?;
        for round in new_consensus {
            let unique_famous_witnesses = self.get_unique_famous_witnesses(round)?;
            for eh in state.pending_events.clone() {
                let is_round_received = self.is_round_received(&unique_famous_witnesses, &eh)?;
                if is_round_received {
                    self.set_received_information(&eh, round, &unique_famous_witnesses)?;
                    state.pending_events.remove(&eh);
                }
            }
        }
        Ok(())
    }

    pub fn get_id(&self) -> PeerId {
        self.pk.public_key_bytes().to_vec()
    }

    pub fn get_hashgraph(&self) -> Result<H, Error> {
        let hashgraph = get_from_mutex!(self.hashgraph, ResourceHashgraphPoisonError)?;
        Ok(hashgraph.clone())
    }

    pub fn get_head(&self) -> Result<EventHash, Error> {
        get_from_mutex!(self.head, ResourceHeadPoisonError)?
            .clone()
            .map(|v| v.clone())
            .ok_or(Error::from(NodeError::new(NodeErrorType::NoHead)))
    }

    pub fn get_peer(&self, id: &PeerId) -> Result<Arc<Box<P>>, Error> {
        let state = get_from_mutex!(self.state, ResourceNodeInternalStatePoisonError)?;
        state
            .network
            .get(id)
            .map(|v| v.clone())
            .ok_or(Error::from(NodeError::new(NodeErrorType::PeerNotFound(
                id.clone(),
            ))))
    }

    #[inline]
    fn update_famous_events(&self, famous_events: HashMap<EventHash, bool>) -> Result<(), Error> {
        let mut hashgraph = get_from_mutex!(self.hashgraph, ResourceHashgraphPoisonError)?;
        for (e, vote) in famous_events.into_iter() {
            let ev = hashgraph.get_mut(&e)?;
            ev.famous(vote);
        }
        Ok(())
    }

    #[inline]
    pub fn get_stats(&self) -> Result<(usize, usize), Error> {
        let state = get_from_mutex!(self.state, ResourceNodeInternalStatePoisonError)?;
        Ok((state.rounds.len(), state.pending_events.len()))
    }

    #[inline]
    fn set_super_majority(&self, sm: usize) -> Result<(), Error> {
        let mut state = get_from_mutex!(self.state, ResourceNodeInternalStatePoisonError)?;
        state.super_majority = sm;
        Ok(())
    }

    #[inline]
    fn get_super_majority(&self) -> Result<usize, Error> {
        let state = get_from_mutex!(self.state, ResourceNodeInternalStatePoisonError)?;
        Ok(state.super_majority)
    }

    #[inline]
    fn vote(&self, veh: EventHash, eh: EventHash, vote: bool) -> Result<(), Error> {
        let mut state = get_from_mutex!(self.state, ResourceNodeInternalStatePoisonError)?;
        state.votes.insert((veh, eh), vote);
        Ok(())
    }

    #[inline]
    fn maybe_add_witness_to_round(&self, round: usize, eh: &EventHash) -> Result<(), Error> {
        let hashgraph = get_from_mutex!(self.hashgraph, ResourceHashgraphPoisonError)?;
        let event = hashgraph.get(&eh)?;
        if round == 0 || round > hashgraph.get(&event.self_parent()?)?.round()? {
            let creator = event.creator().clone();
            self.add_witness_to_round(round, creator, eh)?;
        }
        Ok(())
    }

    #[inline]
    fn add_witness_to_round(
        &self,
        round: usize,
        creator: PeerId,
        eh: &EventHash,
    ) -> Result<(), Error> {
        let mut state = get_from_mutex!(self.state, ResourceNodeInternalStatePoisonError)?;
        state.rounds[round].add_witness(creator, eh.clone());
        Ok(())
    }

    #[inline]
    fn maybe_add_new_round(&self, round: usize) -> Result<(), Error> {
        let mut state = get_from_mutex!(self.state, ResourceNodeInternalStatePoisonError)?;
        if state.rounds.len() == round {
            state.rounds.push(Round::new(round));
        }
        Ok(())
    }

    #[inline]
    fn is_round_received(
        &self,
        unique_famous_witnesses: &HashSet<EventHash>,
        eh: &EventHash,
    ) -> Result<bool, Error> {
        let hashgraph = get_from_mutex!(self.hashgraph, ResourceHashgraphPoisonError)?;
        for witness in unique_famous_witnesses.iter() {
            if !hashgraph.ancestors(witness)?.contains(&eh) {
                return Ok(false);
            }
        }
        Ok(true)
    }

    #[inline]
    fn set_received_information(
        &self,
        hash: &EventHash,
        round: usize,
        unique_famous_witnesses: &HashSet<EventHash>,
    ) -> Result<(), Error> {
        let timestamp_deciders = self.get_timestamp_deciders(hash, unique_famous_witnesses)?;
        let mut hashgraph = get_from_mutex!(self.hashgraph, ResourceHashgraphPoisonError)?;
        let times = timestamp_deciders
            .into_iter()
            .map(|eh| match hashgraph.get(&eh) {
                Ok(hg) => match hg.timestamp() {
                    Ok(timestamp) => Some(timestamp),
                    Err(e) => {
                        debug!(target: "swirlds", "{}", e);
                        return None;
                    }
                },
                Err(e) => {
                    debug!(target: "swirlds", "{}", e);
                    return None;
                }
            })
            .filter(|eh| eh.is_some())
            .map(|eh| eh.unwrap())
            .collect::<Vec<u64>>();
        let times_sum: u64 = times.iter().sum();
        let new_time = times_sum / times.len() as u64;
        let event = hashgraph.get_mut(hash)?;
        event.set_timestamp(new_time);
        event.set_round_received(round);
        Ok(())
    }

    #[inline]
    fn get_timestamp_deciders(
        &self,
        hash: &EventHash,
        unique_famous_witnesses: &HashSet<EventHash>,
    ) -> Result<HashSet<EventHash>, Error> {
        let mut result = HashSet::new();
        let hashgraph = get_from_mutex!(self.hashgraph, ResourceHashgraphPoisonError)?;
        for unique_famous_witness in unique_famous_witnesses {
            let self_ancestors = hashgraph.self_ancestors(unique_famous_witness)?.into_iter();
            for self_ancestor in self_ancestors {
                let ancestors = hashgraph.ancestors(self_ancestor)?;
                let event = hashgraph.get(self_ancestor)?;
                if ancestors.contains(&hash) && !event.is_self_parent(hash)? {
                    result.insert(self_ancestor.clone());
                }
            }
        }
        Ok(result)
    }

    #[inline]
    fn get_unique_famous_witnesses(&self, round: usize) -> Result<HashSet<EventHash>, Error> {
        let mut famous_witnesses = self.get_famous_witnesses(round)?;
        let hashgraph = get_from_mutex!(self.hashgraph, ResourceHashgraphPoisonError)?;
        for w in famous_witnesses.clone() {
            for w1 in famous_witnesses.clone() {
                if w != w1 {
                    let e = hashgraph.get(&w)?;
                    let e1 = hashgraph.get(&w1)?;
                    if e.parents() == e1.parents() {
                        famous_witnesses.remove(&w);
                    }
                }
            }
        }
        Ok(famous_witnesses)
    }

    #[inline]
    fn get_famous_witnesses(&self, round: usize) -> Result<HashSet<EventHash>, Error> {
        //let hashgraph: std::sync::MutexGuard<_, Swirlds<P,H>> = get_from_mutex!(self.hashgraph, ResourceHashgraphPoisonError)?;
        let hashgraph = self.hashgraph.lock().unwrap();
        //self.hashgraph.lock().unwrap();
        //let state: NodeInternalState<P, H> = get_from_mutex!(self.state, ResourceNodeInternalStatePoisonError)?;
        let state = self.state.lock().unwrap();
        let a = state.rounds[round].clone();

        let b = a
            .witnesses()
            .iter()
            .map(|eh| match hashgraph.get(&eh) {
                Ok(event) => Some(event),
                Err(e) => {
                    debug!(target: "swirlds", "{}", e);
                    return None;
                }
            })
            //                .collect();
            .filter(|event| event.is_some())
            .map(|eh| eh.unwrap())
            .filter(|eh| eh.is_famous())
            .map(|eh| eh.hash())
            .map(|ef| ef.unwrap())
            //            .map(|f| f)
            .collect();
        Ok(b)
    }

    #[inline]
    fn are_all_witnesses_famous(&self, round: usize) -> Result<bool, Error> {
        let hashgraph = get_from_mutex!(self.hashgraph, ResourceHashgraphPoisonError)?;
        let state = get_from_mutex!(self.state, ResourceNodeInternalStatePoisonError)?;
        Ok(state.rounds[round]
            .witnesses()
            .iter()
            .map(|eh| match hashgraph.get(eh) {
                Ok(eh_hg) => Some(eh_hg),
                Err(e) => {
                    debug!(target: "swirlds", "{}", e);
                    return None;
                }
            })
            .filter(|eh_hg_opt| eh_hg_opt.is_some())
            .map(|eh_hg_opt| eh_hg_opt.unwrap())
            .all(|e| e.is_famous()))
    }

    #[inline]
    fn get_vote(
        &self,
        witnesses: &HashSet<EventHash>,
        eh: &EventHash,
    ) -> Result<(bool, usize), Error> {
        let total = self.get_votes_for_event(witnesses, eh)?;
        if total >= witnesses.len() / 2 {
            Ok((true, total))
        } else {
            Ok((false, witnesses.len() - total))
        }
    }

    #[inline]
    fn get_votes_for_event(
        &self,
        witnesses: &HashSet<EventHash>,
        eh: &EventHash,
    ) -> Result<usize, Error> {
        let state = get_from_mutex!(self.state, ResourceNodeInternalStatePoisonError)?;
        let mut total = 0;
        for w in witnesses {
            if state.votes[&(w.clone(), eh.clone())] {
                total += 1;
            }
        }
        Ok(total)
    }

    #[inline]
    fn get_undetermined_events(&self, round: usize) -> Result<Vec<(usize, EventHash)>, Error> {
        let next_consensus = self.get_next_consensus()?;
        let hashgraph: MutexGuard<H> =
            get_from_mutex!(self.hashgraph, ResourceHashgraphPoisonError)?;
        let state = get_from_mutex!(self.state, ResourceNodeInternalStatePoisonError)?;
        let a = (next_consensus..round)
            .filter(|r| !state.consensus.contains(r))
            .map(|r| get_round_pairs(&state.rounds[r]).into_iter())
            .flatten()
            .map(|(_, h)| match hashgraph.get(&h) {
                Ok(hg) => Some(hg),
                Err(e) => {
                    debug!(target: "swirlds", "{}", e);
                    return None;
                }
            })
            .filter(|hg_opt| hg_opt.is_some())
            .map(|hg_opt| hg_opt.unwrap())
            .filter(|hg| hg.is_undefined())
            .map(|hg| hg.hash())
            .map(|hg| hg.unwrap())
            .map(|ef| (round, ef))
            .collect();
        Ok(a)
    }

    #[inline]
    fn get_round_witnesses(
        &self,
        round: usize,
        hash: &EventHash,
    ) -> Result<HashSet<EventHash>, Error> {
        if round == 0 {
            Ok(HashSet::new())
        } else {
            let hits = self.get_round_hits(round, hash)?;
            let prev_round = round - 1;
            let super_majority = self.get_super_majority()?;
            let state = get_from_mutex!(self.state, ResourceNodeInternalStatePoisonError)?;
            let r = &state.rounds[prev_round];
            let map_iter = hits
                .into_iter()
                .filter(|(_, v)| *v > super_majority)
                .map(|(c, _)| r.witnesses_map()[&c].clone());
            Ok(HashSet::from_iter(map_iter))
        }
    }

    #[inline]
    fn get_round_hits(
        &self,
        round: usize,
        hash: &EventHash,
    ) -> Result<HashMap<PeerId, usize>, Error> {
        if round == 0 {
            Ok(HashMap::new())
        } else {
            let mut hits: HashMap<PeerId, usize> = HashMap::new();
            let hashgraph = get_from_mutex!(self.hashgraph, ResourceHashgraphPoisonError)?;
            let event = hashgraph.get(hash)?;
            let prev_round = round - 1;
            for (creator, event_hash) in event.can_see().iter() {
                let possible_witness = hashgraph.get(event_hash)?;
                if possible_witness.round()? == prev_round {
                    for (_creator, _event_hash) in possible_witness.can_see().iter() {
                        let r = hashgraph.get(_event_hash)?.round()?;
                        if r == prev_round {
                            let new_val = hits.get(creator).map(|v| *v + 1).unwrap_or(1);
                            hits.insert(creator.clone(), new_val);
                        }
                    }
                }
            }
            Ok(hits)
        }
    }

    #[inline]
    fn get_voters(&self) -> Result<Vec<(usize, EventHash)>, Error> {
        let next_consensus = self.get_next_consensus()?;
        let state = get_from_mutex!(self.state, ResourceNodeInternalStatePoisonError)?;
        let max_r = state.rounds.iter().map(|r| r.id).max().unwrap_or(0);
        Ok(state.rounds[next_consensus..max_r]
            .iter()
            .flat_map(|r| get_round_pairs(r))
            .collect())
    }

    #[inline]
    fn get_next_consensus(&self) -> Result<usize, Error> {
        let state = get_from_mutex!(self.state, ResourceNodeInternalStatePoisonError)?;
        Ok(state.consensus.iter().last().map(|v| *v + 1).unwrap_or(0))
    }

    #[inline]
    fn set_event_can_see_self(&self, hash: &EventHash) -> Result<(), Error> {
        let mut hashgraph = get_from_mutex!(self.hashgraph, ResourceHashgraphPoisonError)?;
        let event = hashgraph.get_mut(&hash)?;
        let creator = event.creator().clone();
        event.add_can_see(creator, hash.clone());
        Ok(())
    }

    #[inline]
    fn assign_round(&self, hash: &EventHash) -> Result<usize, Error> {
        let is_root = {
            let hashgraph = get_from_mutex!(self.hashgraph, ResourceHashgraphPoisonError)?;
            hashgraph.get(hash)?.is_root()
        };
        if is_root {
            let mut hashgraph = get_from_mutex!(self.hashgraph, ResourceHashgraphPoisonError)?;
            assign_round(hashgraph.get_mut(&hash)?, 0)
        } else {
            self.assign_non_root_round(hash)
        }
    }

    #[inline]
    fn assign_non_root_round(&self, hash: &EventHash) -> Result<usize, Error> {
        let events_parents_can_see = {
            let hashgraph = get_from_mutex!(self.hashgraph, ResourceHashgraphPoisonError)?;
            hashgraph.events_parents_can_see(hash)?
        };
        let mut r = self.get_parents_round(hash)?;
        let hits = self.get_hits_per_events(r, &events_parents_can_see)?;
        let sm = self.get_super_majority()?;
        let votes = hits.values().map(|v| v.clone()).filter(|v| *v > sm);
        if votes.sum::<usize>() > sm {
            r += 1;
        }
        self.set_events_parents_can_see(hash, events_parents_can_see)?;
        let mut hashgraph = get_from_mutex!(self.hashgraph, ResourceHashgraphPoisonError)?;
        assign_round(hashgraph.get_mut(&hash)?, r)
    }

    #[inline]
    fn get_hits_per_events(
        &self,
        r: usize,
        events_parents_can_see: &HashMap<PeerId, EventHash>,
    ) -> Result<HashMap<PeerId, usize>, Error> {
        let hashgraph = get_from_mutex!(self.hashgraph, ResourceHashgraphPoisonError)?;
        let mut hits: HashMap<PeerId, usize> = HashMap::new();
        for (_, h) in events_parents_can_see.iter() {
            let event = hashgraph.get(h)?;
            if event.round()? == r {
                for (_c, _h) in event.can_see().iter() {
                    let seen_event = hashgraph.get(_h)?;
                    if seen_event.round()? == r {
                        let prev = hits.get(_c).map(|v| v.clone()).unwrap_or(0);
                        hits.insert(_c.clone(), prev + 1);
                    }
                }
            }
        }
        Ok(hits)
    }

    #[inline]
    fn get_parents_round(&self, hash: &EventHash) -> Result<usize, Error> {
        let hashgraph = get_from_mutex!(self.hashgraph, ResourceHashgraphPoisonError)?;
        let event = hashgraph.get(hash)?;
        let parents = event.parents().clone().ok_or(Error::from(EventError::new(
            EventErrorType::NoParents { hash: hash.clone() },
        )))?;
        parents.max_round(hashgraph.clone())
    }

    #[inline]
    fn set_events_parents_can_see(
        &self,
        hash: &EventHash,
        events_parents_can_see: HashMap<Vec<u8>, EventHash>,
    ) -> Result<(), Error> {
        let mut hashgraph = get_from_mutex!(self.hashgraph, ResourceHashgraphPoisonError)?;
        let event = hashgraph.get_mut(hash)?;
        event.set_can_see(events_parents_can_see);
        Ok(())
    }

    #[inline]
    fn merge_hashgraph(&self, remote_hg: H) -> Result<Vec<EventHash>, Error> {
        let mut diff = {
            let hashgraph = get_from_mutex!(self.hashgraph, ResourceHashgraphPoisonError)?;
            debug!("* self.hashgraph: {:?}", hashgraph);
            remote_hg.difference(hashgraph.clone())
        };
<<<<<<< HEAD
        debug!(
            "* [Node {:?}] diff: {:?}",
            self.get_id().printable_hash(),
            diff
        );
=======
        let mut error: Option<Error> = None;
>>>>>>> 387c86c9
        diff.sort_by(|h1, h2| {
            if error.is_some() {
                return Ordering::Less;
            }

            match remote_hg.higher(h1, h2) {
                Ok(h1_higher) => match remote_hg.higher(h2, h1) {
                    Ok(h2_higher) => {
                        if h1_higher {
                            Ordering::Greater
                        } else if h2_higher {
                            Ordering::Less
                        } else {
                            Ordering::Equal
                        }
                    }
                    Err(e) => {
                        error = Some(e);
                        Ordering::Less
                    }
                },
                Err(e) => {
                    error = Some(e);
                    Ordering::Less
                }
            }
        });
        if error.is_some() {
            return Err(error.unwrap());
        }
        let mut res = Vec::with_capacity(diff.len());
        debug!(
            "* [Node {:?}] diff.len: {:?}",
            self.get_id().printable_hash(),
            diff.len()
        );
        for eh in diff.clone().into_iter() {
            let is_valid_event = {
                let event = remote_hg.get(&eh)?;
                self.is_valid_event(&eh, event)
            }; //?;
            let is_valid_event = match is_valid_event {
                Ok(is_valid_event) => is_valid_event,
                Err(error) => {
                    error!(
                        "[Node {:?}] error in checking is_valid_event: {:?}",
                        self.get_id().printable_hash(),
                        error
                    );
                    continue;
                }
            };
            debug!(
                "* Node {:?}] is event {:?} valid: {}",
                self.get_id().printable_hash(),
                eh,
                is_valid_event
            );
            if is_valid_event {
                self.add_event(remote_hg.get(&eh)?.clone())?;
                debug!("* adding event {:?}", eh);
                res.push(eh);
            } else {
                warn!(
                    "[Node {:?}] Error {:?} isn't valid",
                    self.get_id().printable_hash(),
                    eh.printable_hash()
                );
            }
        }
        debug!(
            "* [Node {:?}] merged hashgraph: {:?}",
            self.get_id().printable_hash(),
            res
        );
        Ok(res)
    }

    #[inline]
    fn maybe_change_head(
        &self,
        remote_head: EventHash,
        remote_hg: H,
    ) -> Result<Option<EventHash>, Error> {
        let remote_head_event = remote_hg.get(&remote_head)?.clone();

        if self.is_valid_event(&remote_head, &remote_head_event)? {
            let current_head = self.get_head()?;
            let parents = ParentsPair(current_head, remote_head);
            Ok(Some(self.create_new_head(Some(parents), None)?))
        } else {
            Ok(None)
        }
    }

    #[inline]
    fn is_valid_event(
        &self,
        event_hash: &EventHash,
        event: &Event<ParentsPair>,
    ) -> Result<bool, Error> {
        event.is_valid(event_hash).and_then(|b| {
            if !b {
                Ok(false)
            } else {
                let hashgraph = get_from_mutex!(self.hashgraph, ResourceHashgraphPoisonError)?;
                hashgraph.is_valid_event(event)
            }
        })
    }

    #[inline]
    fn select_peer<R: Rng>(&self, rng: &mut R) -> Result<Arc<Box<P>>, Error> {
        let state = get_from_mutex!(self.state, ResourceNodeInternalStatePoisonError)?;
        state
            .network
            .values()
            .choose(rng)
            .ok_or(Error::from(NodeError::new(NodeErrorType::EmptyNetwork)))
            .map(|p| p.clone())
    }

    fn create_new_head(
        &self,
        parents: Option<ParentsPair>,
        round: Option<usize>,
    ) -> Result<EventHash, Error> {
        let mut event = Event::new(Vec::new(), parents, self.pk.public_key_bytes().to_vec());
        if event.is_root() {
            event.set_timestamp(get_current_timestamp())
        }
        round.iter().for_each(|r| event.set_round(r.clone()));
        let hash = event.hash()?;
        let signature = self.pk.sign(hash.as_ref());
        event.sign(EventSignature::new(signature.as_ref()));
        self.add_event(event)?;
        let mut current_head = get_from_mutex!(self.head, ResourceHeadPoisonError)?;
        *current_head = Some(hash.clone());
        Ok(hash.clone())
    }

    #[inline]
    fn add_event(&self, e: Event<ParentsPair>) -> Result<(), Error> {
        let hash = e.hash()?;
        self.add_pending_event(hash.clone())?;
        let mut hashgraph = get_from_mutex!(self.hashgraph, ResourceHashgraphPoisonError)?;
        Ok(hashgraph.insert(hash, e))
    }

    #[inline]
    fn add_pending_event(&self, e: EventHash) -> Result<(), Error> {
        let mut state = get_from_mutex!(self.state, ResourceNodeInternalStatePoisonError)?;
        state.pending_events.insert(e);
        Ok(())
    }
}

impl<P: Peer<H>, H: Hashgraph + Clone + fmt::Debug> Node for Swirlds<P, H> {
    type D = HashgraphWire;
    fn run<R: Rng>(&self, rng: &mut R) -> Result<(), Error> {
        let (head, hg) = {
            let peer = self.select_peer(rng)?;
            peer.get_sync(self.pk.public_key_bytes().to_vec(), None)?
        };
        let new_events = self.sync(head, hg)?;
        self.divide_rounds(new_events)?;
        let new_consensus = self.decide_fame()?;
        self.find_order(new_consensus)?;
        Ok(())
    }

    fn respond_message(
        &self,
        _k: Option<HashgraphWire>,
    ) -> Result<(EventHash, HashgraphWire), Error> {
        let head = self.get_head()?;
        let hashgraph = self.get_hashgraph()?;
        let wire = hashgraph.wire();
        Ok((head, wire))
    }
}

#[cfg(test)]
mod tests {
    use super::Swirlds;
    use crate::event::{
        event_hash::EventHash, event_signature::EventSignature, parents::ParentsPair, Event,
    };
    use crate::hashgraph::*;
    use crate::peer::{Peer, PeerId};
    use ring::digest::{digest, SHA256};
    use ring::{rand, signature};
    use std::collections::HashSet;
    use std::iter::FromIterator;
    use std::sync::Arc;

    fn create_node() -> Swirlds<DummyPeer, BTreeHashgraph> {
        let rng = rand::SystemRandom::new();
        let pkcs8_bytes = signature::Ed25519KeyPair::generate_pkcs8(&rng).unwrap();
        let kp =
            signature::Ed25519KeyPair::from_pkcs8(untrusted::Input::from(&pkcs8_bytes)).unwrap();
        let hashgraph = BTreeHashgraph::new();
        Swirlds::new(kp, hashgraph).unwrap()
    }

    fn create_useless_peer(id: PeerId) -> Arc<Box<DummyPeer>> {
        let digest = digest(&SHA256, b"42");
        let event = EventHash::new(digest.as_ref());
        Arc::new(Box::new(DummyPeer {
            hashgraph: BTreeHashgraph::new(),
            head: event,
            id,
        }))
    }

    #[derive(Clone)]
    struct DummyPeer {
        hashgraph: BTreeHashgraph,
        head: EventHash,
        id: PeerId,
    }

    impl Peer<BTreeHashgraph> for DummyPeer {
        fn get_sync(
            &self,
            _pk: PeerId,
            _h: Option<&BTreeHashgraph>,
        ) -> Result<(EventHash, BTreeHashgraph), failure::Error> {
            Ok((self.head.clone(), self.hashgraph.clone()))
        }
        fn id(&self) -> &PeerId {
            &self.id
        }
    }

    #[test]
    fn it_should_calculate_super_majority_correctly() {
        let node = create_node();
        let peer1 = create_useless_peer(vec![1]);
        let peer2 = create_useless_peer(vec![2]);
        let peer3 = create_useless_peer(vec![3]);
        let peer4 = create_useless_peer(vec![4]);
        assert_eq!(node.get_super_majority().unwrap(), 0);
        node.add_node(peer1).unwrap();
        assert_eq!(node.get_super_majority().unwrap(), 0);
        node.add_node(peer2).unwrap();
        assert_eq!(node.get_super_majority().unwrap(), 1);
        node.add_node(peer3).unwrap();
        assert_eq!(node.get_super_majority().unwrap(), 2);
        node.add_node(peer4).unwrap();
        assert_eq!(node.get_super_majority().unwrap(), 2);
    }

    #[test]
    fn it_should_add_event_correctly() {
        let event = Event::new(vec![], None, vec![2]);
        let hash = event.hash().unwrap();
        let node = create_node();
        let head = node.head.lock().unwrap().clone().unwrap().clone();
        node.add_event(event.clone()).unwrap();
        let state = node.state.lock().unwrap();
        assert_eq!(
            state.pending_events,
            HashSet::from_iter(vec![head, hash.clone()].into_iter())
        );
        let hashgraph = node.hashgraph.lock().unwrap();
        assert!(hashgraph.contains_key(&hash));
        assert_eq!(hashgraph.get(&hash).unwrap(), &event);
    }

    #[test]
    fn it_should_create_a_new_head() {
        let node = create_node();
        let prev_head = node.head.lock().unwrap().clone().unwrap().clone();
        node.create_new_head(
            Some(ParentsPair(prev_head.clone(), prev_head.clone())),
            None,
        )
        .unwrap();
        let head = node.head.lock().unwrap().clone().unwrap().clone();
        assert_ne!(head, prev_head);
        let hashgraph = node.hashgraph.lock().unwrap();
        let head_event = hashgraph.get(&head).unwrap();
        assert!(head_event.is_valid(&head).unwrap());
        assert_eq!(
            head_event.parents(),
            &Some(ParentsPair(prev_head.clone(), prev_head.clone()))
        );
    }

    #[test]
    fn root_event_should_be_valid_in_node() {
        let node = create_node();
        let head = node.head.lock().unwrap().clone().unwrap().clone();
        let event = {
            let hashgraph = node.hashgraph.lock().unwrap();
            hashgraph.get(&head).unwrap().clone()
        };
        assert!(node.is_valid_event(&head, &event).unwrap());
    }

    #[test]
    fn invalid_event_should_be_invalid_in_node() {
        let node = create_node();
        let head = node.head.lock().unwrap().clone().unwrap().clone();
        let event = {
            let hashgraph = node.hashgraph.lock().unwrap();
            hashgraph.get(&head).unwrap().clone()
        };
        use ring::digest::{digest, SHA256};
        let real_hash = EventHash::new(digest(&SHA256, &vec![1]).as_ref());
        assert!(!node.is_valid_event(&real_hash, &event).unwrap());
    }

    #[test]
    fn event_with_invalid_history_should_be_invalid_in_node() {
        let node = create_node();
        let head = node.head.lock().unwrap().clone().unwrap().clone();
        let mut event = Event::new(
            vec![],
            Some(ParentsPair(head.clone(), head.clone())),
            node.pk.public_key_bytes().to_vec(),
        );
        let hash = event.hash().unwrap();
        let signature = node.pk.sign(hash.as_ref()).as_ref().to_vec();
        event.sign(EventSignature::new(signature.as_ref()));
        node.add_event(event.clone()).unwrap();
        assert!(!node.is_valid_event(&hash, &event).unwrap());
    }

    #[test]
    fn it_should_create_a_head_with_head_and_remote_head_parents() {
        let node = create_node();
        let remote_node = create_node();
        let head = node.head.lock().unwrap().clone().unwrap().clone();
        let remote_head = remote_node.head.lock().unwrap().clone().unwrap().clone();
        let remote_hashgraph = {
            let mutex_guard = remote_node.hashgraph.lock().unwrap();
            (*mutex_guard).clone()
        };
        node.maybe_change_head(remote_head.clone(), remote_hashgraph)
            .unwrap();
        let new_head = node.head.lock().unwrap().clone().unwrap().clone();
        let hashgraph = node.hashgraph.lock().unwrap();
        let head_event = hashgraph.get(&new_head).unwrap();
        assert_eq!(
            head_event.parents(),
            &Some(ParentsPair(head.clone(), remote_head.clone()))
        );
    }

    #[test]
    #[should_panic(expected = "EventNotFound")]
    fn it_shouldnt_create_a_head() {
        let node = create_node();
        let remote_node = create_node();
        let remote_hashgraph = {
            let mutex_guard = remote_node.hashgraph.lock().unwrap();
            (*mutex_guard).clone()
        };
        use ring::digest::{digest, SHA256};
        let real_hash = EventHash::new(digest(&SHA256, &vec![1]).as_ref());
        node.maybe_change_head(real_hash.clone(), remote_hashgraph)
            .unwrap();
    }

    #[test]
    fn it_should_merge_the_hashgraph() {
        let node = create_node();
        let remote_node = create_node();
        let head = node.head.lock().unwrap().clone().unwrap().clone();
        let remote_head = remote_node.head.lock().unwrap().clone().unwrap().clone();
        let remote_hashgraph = {
            let mutex_guard = remote_node.hashgraph.lock().unwrap();
            (*mutex_guard).clone()
        };
        node.merge_hashgraph(remote_hashgraph).unwrap();
        let hashgraph = node.hashgraph.lock().unwrap();
        assert!(hashgraph.contains_key(&head));
        assert!(hashgraph.contains_key(&remote_head));
    }
}<|MERGE_RESOLUTION|>--- conflicted
+++ resolved
@@ -835,15 +835,12 @@
             debug!("* self.hashgraph: {:?}", hashgraph);
             remote_hg.difference(hashgraph.clone())
         };
-<<<<<<< HEAD
         debug!(
             "* [Node {:?}] diff: {:?}",
             self.get_id().printable_hash(),
             diff
         );
-=======
         let mut error: Option<Error> = None;
->>>>>>> 387c86c9
         diff.sort_by(|h1, h2| {
             if error.is_some() {
                 return Ordering::Less;
